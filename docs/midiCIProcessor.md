# MIDI-CI

```midiCIProcessor``` handles MIDI-CI messages and tries to reduce complexity in processing messages. It does 
not attempt to solve the logic and handling of that data. It is up to the application to send responses to queries 
from an Initiator.

```midiCIProcessor``` is a forward and backward compatible with different MIDI-CI versions. On incoming MIDI-CI 
messages it will ignore bytes at the end of the message it does not understand.

```c++
midiCIProcessor MIDICIHandler;
MIDICIHandler.setCheckMUID(checkMUID);
MIDICIHandler.setRecvDiscovery(discoveryHandler);
```

## Process Handling Commands
The ```midiCIProcessor``` takes in 1 byte at a time when processing MIDI-CI. This is done so longer complex SysEx does 
not require lots of memory and processing can occur as the  UMP Sysex is delivered.

```c++ 
midiCIProcessor midiciMain;

void processSysex(uint8_t umpGroup, uint8_t *sysex ,uint16_t lengthOfSysex){
  //note sysex argument does not include 0xF0 and 0xF7
  if(sysex[0] == S7UNIVERSAL_NRT && sysex[2] == S7MIDICI){
      if(umpGroup==0) {
          midiciMain.startSysex7(umpGroup, sysex[1]);
          for (int i = 0; i < lengthOfSysex; i++) {
                midiciMain.processMIDICI(sysex[i]);
          }
          midiciMain.endSysex7();
      }
  }
}
```

#### void startSysex7(uint8_t umpGroup, uint8_t deviceId)
```umpGroup``` is the UMP Group this SysEx was received on. It is passed onto the callbacks as part of the MIDI-CI
struct.

```deviceId``` is provided by the Sysex byte containing the Device Id data. In MIDI-CI this is the Source or Destination
byte and represent either:
* 0x00 -0x0F Channel 1-16
* 0x7E The current UMP Group
* 0x7F The entire Function Block.

#### void endSysex7();
#### void processMIDICI(uint8_t s7Byte);

#### inline void setCheckMUID(checkMUIDCallback)
This is a simple check to make sure that the message being processed is meant for this application. 
Return true if it is a match.

```c++
uint32_t localMUID = random(0xFFFFEFF);

bool checkMUIDCallback(uint8_t umpGroup, uint32_t muid){
    return (localMUID==muid);
}
```

_Note: it is recommended that all instances of this class support this callback._

## Common structs in use

#### MIDICI
```c++
struct MIDICI{
    uint8_t umpGroup; //zero-based
    uint8_t deviceId; //0x00-0x0F Channels 1-16, 0x7E Group, 0x7F Function Blocks
    uint8_t ciType;
    uint8_t ciVer; //0x1 - v1.1, 0x2 - v1.2
    uint32_t remoteMUID;
    uint32_t localMUID;
};
```
Most of the callbacks will include a MIDI-CI struct that contain core information from MIDI-CI SysEx.
The ```umpGroup``` variable is set by startSysex7 method.

## Common MIDI-CI SysEx Methods

#### inline void setRecvDiscovery(recvDiscoveryCallback)
```c++
void recvDiscoveryCallback(struct MIDICI ciDetails, std::array<uint8_t, 3> manuId, std::array<uint8_t, 2> familyId,
                   std::array<uint8_t, 2> modelId, std::array<uint8_t, 4> version, uint8_t remoteciSupport,
                   uint16_t remotemaxSysex, uint8_t outputPathId
){
    //All MIDI-CI Devices shall reply to a Discovery message
    printf("Received Discover on Group %d remote MUID: %d\n", ciDetails.umpGroup, ciDetails.remoteMUID);
    unint8_t sysexBuffer[64];
    int len = CIMessage::sendDiscoveryReply(sysexBuffer, MIDICI_MESSAGEFORMATVERSION, localMUID, ciDetails.remoteMUID,
                             {DEVICE_MFRID}, {DEVICE_FAMID}, {DEVICE_MODELID},
                             {DEVICE_VERSIONID},0,
                             512, outputPathId,
                             0 //fbIdx
    );
    sendOutSysex(ciDetails.umpGroup, sysexBuffer ,len );
}
```

_Note: it is recommended that all instances of this class support this callback._

####  inline void setRecvDiscoveryReply(recvDiscoveryReplyCallback)

```c++
void recvDiscoveryReplyCallback(struct MIDICI ciDetails, std::array<uint8_t, 3> manuId, std::array<uint8_t, 2> familyId,
                   std::array<uint8_t, 2> modelId, std::array<uint8_t, 4> version, uint8_t remoteciSupport,
                   uint16_t remotemaxSysex, uint8_t outputPathId, uint8_t functionBlockIdx
){
    printf("Received Discover Reply on Group %d remote MUID: %d\n", ciDetails.umpGroup, ciDetails.remoteMUID);
}
```

#### inline void setRecvNAK(recvNAKCallback)
```c++
void recvNAKCallback(struct MIDICI ciDetails, uint8_t origSubID, uint8_t statusCode, uint8_t statusData, 
        uint8_t* ackNakDetails, uint16_t messageLength, uint8_t* ackNakMessage
){
    printf("Received NAK on Group %d remote MUID: %d\n", ciDetails.umpGroup, ciDetails.remoteMUID);
}
```

#### inline void setRecvInvalidateMUID(void (\*fptr)(uint8_t umpGroup, uint32_t remoteMuid, uint32_t terminateMuid))

#### inline void setRecvUnknownMIDICI(void (\*fptr)(MIDICI ciDetails, uint8_t s7Byte))
#### inline void setRecvEndpointInfo(void (\*fptr)(MIDICI ciDetails, uint8_t status))

#### inline void setRecvEndpointInfoReply(void (\*fptr)(MIDICI ciDetails, uint8_t status, uint16_t infoLength, uint8_t\* infoData)

### Protocol Negotiation (MIDI-CI 1.1)
Protocol Negotiation is deprecated from MIDI-CI 1.2 onwards. However, Devices that support a later version of MIDI-CI
can still respond and handle Protocol Negotiation.

####  inline void setRecvProtocolAvailable(recvProtocolAvailableCallback)
This callback is triggered upon receiving a Reply to Protocol Negotiation. The ```midiCIProcessor``` triggers off 
this callback for every Protocol returned.
```c++
void recvProtocolAvailableCallback(struct MIDICI ciDetails, uint8_t authorityLevel, uint8_t* protocol){
    printf("Received Protocol Available on Group %d remote MUID: %d\n", ciDetails.umpGroup, ciDetails.remoteMUID);
}
```

####  inline void setRecvSetProtocol(recvSetProtocolCallback)
See _setRecvProtocolAvailable_ for the callback structure

####  inline void setRecvSetProtocolTest(void (\*fptr)(MIDICI ciDetails, uint8_t authorityLevel, bool testDataAccurate)
####  inline void setRecvSetProtocolConfirm(void (\*fptr)(MIDICI ciDetails, uint8_t authorityLevel))

### Profile Configuration 
#### inline void setRecvProfileInquiry(profileInquiryCallback)
Upon receiving a Profile Inquiry message the application should return a result. Please read the MIDI-CI v1.2 specifications
for more information.

```c++
void profileInquiryCallback(struct MIDICI ciDetails){

  printf("->profile Inquiry: remoteMuid %d Destination: %d",ciDetails.remoteMUID, destination);

  uint8_t profileNone[0] = {};
  unint8_t sysexBuffer[64];
  int len;
  if(ciDetails.deviceId == 0 || ciDetails.deviceId == 0x7F){
    uint8_t profileDrawBar[5] = {0x7E, 0x40, 0x01, 0x01};
    //return 1 enabled profile
    len = CIMessage::sendProfileListResponse(sysexBuffer, MIDICI_MESSAGEFORMATVERSION, localMUID, ciDetails.remoteMUID, 
                                  0, 1, profileDrawBar, 0, profileNone);
    sendOutSysex(ciDetails.umpGroup, sysexBuffer, len);
  }

  if(ciDetails.deviceId == 0x7F){
   //return no profiles   
   len = CIMessage::sendProfileListResponse(sysexBuffer, 0x02, localMUID, ciDetails.remoteMUID, 
                                 0x7F, 0, profileNone, 0, profileNone);
   sendOutSysex(ciDetails.umpGroup, sysexBuffer, len);
  }
}
```

#### inline void setRecvProfileEnabled(profileEnabledCallback)
This callback can be triggered in 2 ways:
* Upon receiving a Reply to Profile Inquiry the ```midiCIProcessor``` triggers off this callback for every enabled profile
* Upon receiving a Profile Enabled Message

```c++
void profileEnabledCallback(struct MIDICI ciDetails, std::array<uint8_t, 5> profile, uint8_t numberOfChannels){
  printf("->profile Enabled: remoteMuid %d Destination: %d",ciDetails.remoteMUID, destination);
}
```
_Note: ```numberOfChannels``` is set to 0 if this is triggered by Reply to Profile Inquiry or MIDI-CI 1.1 Profile 
Enabled Message._

#### inline void setRecvProfileDisabled(profileDisabledCallback)
See setRecvProfileEnabled for the callback structure.

This callback can be triggered in 3 ways:
* Upon receiving a Reply to Profile Inquiry the ```midiCIProcessor``` triggers off this callback for every disabled profile
* Upon receiving a Profile Disabled message
* Upon receiving a Profile Added Report message (MIDI-CI v1.2 and higher)

Profile Added Report messages always declare that the Profile is added to the list of disabled Profiles.

_Note: ```numberOfChannels``` is set to 0 if this is triggered by Reply to Profile Inquiry or MIDI-CI 1.1 Profile
  Disabled Message._


#### inline void setRecvSetProfileRemoved(profileRemovedCallback)
This callback is triggered upon receiving a Profile Remove Report
```c++
void profileRemovedCallback(struct MIDICI ciDetails, std::array<uint8_t, 5> profile){
  printf("->profile Removed: remoteMuid %d Destination: %d",ciDetails.remoteMUID, destination);
}
```

#### inline void setRecvProfileOn(profileOnCallback)
This callback is triggered upon receiving a Set Profile On message
```c++
void profileOnCallback(struct MIDICI ciDetails, std::array<uint8_t, 5> profile, uint8_t numberOfChannels){
  printf("->profile On: remoteMuid %d Destination: %d",ciDetails.remoteMUID, destination);
}
```

#### inline void setRecvProfileOff(profileOffCallback)
This callback is triggered upon receiving a Set Profile Off message
```c++
void profileOffCallback(struct MIDICI ciDetails, std::array<uint8_t, 5> profile){
  printf("->profile Off: remoteMuid %d Destination: %d",ciDetails.remoteMUID, destination);
}
```

#### inline void setRecvProfileDetailsInquiry(void (\*fptr)(MIDICI ciDetails, std::array<uint8_t, 5> profile,   uint8_t InquiryTarget))
#### inline void setRecvProfileDetailsReply(void (\*fptr)(MIDICI ciDetails, std::array<uint8_t, 5> profile, uint8_t InquiryTarget, uint16_t datalen, uint8_t\*  data))

#### inline void setRecvProfileSpecificData(profileSpecificDataCallback)
This callback is triggered upon receiving a Profile Specific Data message.

A long Profile Specific Data message may have a length longer than __S7_BUFFERLEN__. As such this callback may be triggered 
multiple times for the same message. The ```lastByteOfSet``` bool is set to true if this is the last time this
callback is triggered.

```c++
void profileSpecificDataCallback(struct MIDICI ciDetails, std::array<uint8_t, 5> profile, uint16_t datalen, uint8_t\*  data, uint16_t part, bool lastByteOfSet){
  printf("->profile Off: remote MUID %d Destination: %d",ciDetails.remoteMUID, destination);
}
```

_Note: While data length field in the SysEx can declare a potential length of 268435455 bytes, it is extremely unlikely
that this is feasible, so it is kept as an uin16_t value._

### Property Exchange

This library provides the Header received on each Property Exchange message as a std::string. This is to allow the 
developer to choose their own JSON parser that best suits the environment. 

#### inline void setPECapabilities(PECapabilityCallback)
Upon receiving an Inquiry: Property Exchange Capabilities message the application should send back a Reply to Property 
Exchange Capabilities message.
```c++
void PECapabilityCallback(struct MIDICI ciDetails, uint8_t numSimulRequests, uint8_t majVer, uint8_t minVer){
	printf("->PE Capability: remote MUID %d", ciDetails.remoteMUID);
    uint8_t sysexBuffer[64];
	int len = CIMessage::sendPECapabilityReply(sysexBuffer, MIDICI_MESSAGEFORMATVERSION, localMUID, ciDetails.remoteMUID, 4, 0, 0);
    sendOutSysex(ciDetails.umpGroup, sysexBuffer, len);
}
```

#### inline void setPECapabilitiesReply(PECapabilityReplyCallback)
See setPECapabilities for the structure of PECapabilityReplyCallback

#### inline void setRecvPEGetInquiry(PEGetInquiryCallback)
This callback is triggered upon receiving an Inquiry: Get Property Data message.
```c++
<<<<<<< HEAD
void PEGetInquiryCallback( struct MIDICI ciDetails, struct peHeader requestDetails){
  printf("->PE GET Inquiry: remote MUID %d request Id %s Resource %s resId %s", ciDetails.remoteMUID, 
         ciDetails.requestId, requestDetails.resource.c_str(), requestDetails.resId.c_str());
=======
void PEGetInquiryCallback( struct MIDICI ciDetails, std::string header){
  printf("->PE GET Inquiry: remote MUID %d header %s", ciDetails.remoteMUID, 
         ciDetails.requestId, header.c_str());
>>>>>>> 02ffedeb
  
  if (header.contains("LocalOn")){
	string header = "{\"status\":200}";
    uint8_t sysexBuffer[128];
	int len = CIMessage::sendPEGetReply(sysexBuffer, MIDICI_MESSAGEFORMATVERSION, localMUID, ciDetails.remoteMUID,\
        ciDetails.requestId, header.length(), (uint8_t*)header.c_str(), 1, 1, 4, (uint8_t*)"true");
    sendOutSysex(ciDetails.umpGroup, sysexBuffer, len);
  }
}
  
```
#### inline void setRecvPESetInquiry(PESetCallback)

This callback is triggered upon receiving an Inquiry: Set Property Data message.

A long Inquiry: Set Property Data message is usually sent over many chunks and each chunck may have a length 
longer than __S7_BUFFERLEN__. As such this callback may be triggered multiple times for the same set of messages.

The ```lastByteOfChunk``` bool is set to true if this is the last body data in a single chunk message.
The ```lastByteOfSet``` bool is set to true if this is the last time this callback is triggered for a set of messages.

```c++
mcoded7Decode m7d;

void PESetCallback(struct MIDICI ciDetails,  std::string header, uint16_t bodyLen, uint8_t*  body, 
        bool lastByteOfChunk, bool lastByteOfSet){
  if (header.contains("State")){
      //This code assumes the data is using Mcoded7
      if (requestDetails.numChunk == 1 && requestDetails.partialChunkCount == 1){
          file.open(fullPath,  O_RDWR | O_TRUNC | O_CREAT);
          m7d.reset();
      }
      for(uint16_t i=0; i < bodyLen;i++){
          m7d.parseS7Byte(body[i]);
          if(m7d.currentPos() == 7){
              file.write(m7d.dump, 7);
              m7d.reset();
          }
      }

      if(lastByteOfSet){
          file.write(m7d.dump,m7d.currentPos());
          file.close();
          string header = "{\"status\":200}";
          uint8_t sysexBuffer[128];
          int len = CIMessage::sendPESetReply(sysexBuffer, MIDICI_MESSAGEFORMATVERSION, localMUID, ciDetails.remoteMUID, requestDetails.requestId,
                       header.length, (uint8_t*)header.c_str());
          sendOutSysex(ciDetails.umpGroup, sysexBuffer, len);
      }
    }
}
```

#### inline void setRecvPESetReply(PESetReplyCallback)
See _setRecvPEGetInquiry_ for the callback structure

#### inline void setRecvPESubInquiry(PESubInquiryCallback)
```c++
void PESubInquiryCallback(struct MIDICI ciDetails,  std::string header, uint16_t bodyLen, uint8_t*  body,
                   bool lastByteOfChunk, bool lastByteOfSet);
```

#### inline void setRecvPESubReply(PESubReplyCallback)
See _setRecvPEGetInquiry_ for the callback structure

#### inline void setRecvPENotify(PENotifyCallback)
See _setRecvPEGetInquiry_ for the callback structure

### Process Inquiry (MIDI-CI 1.2 onwards)

#### inline void setRecvPICapabilities(PICapabilitiesCallback)

```c++
void PICapabilitiesCallback(struct MIDICI ciDetails){
    printf("MIDI Process Inquiry Capabilities");
    uint8_t sysexBuffer[128];
    int len = CIMessage::sendPICapabilityReply(sysexBuffer, MIDICI_MESSAGEFORMATVERSION, ciDetails.localMUID, ciDetails.remoteMUID,  1);
    sendOutSysex(ciDetails.umpGroup, sysexBuffer, len);
}
```

#### inline void setRecvPICapabilitiesReply(PICapabilitiesReplyCallback)
See _setRecvPICapabilities_ for the callback structure

#### inline void setRecvPIMMReport(PIMMReportCallback)

```c++
void PIMMReportCallback(struct MIDICI ciDetails, uint8_t MDC, uint8_t systemBitmap,
                                                    uint8_t chanContBitmap, uint8_t chanNoteBitmap){
    uint8_t sysexBuffer[128];
    int len;
    len = CIMessage::sendPIMMReportReply(sysexBuffer, MIDICI_MESSAGEFORMATVERSION, ciDetails.localMUID, ciDetails.remoteMUID, ciDetails.deviceId,
                              0, 0b10010 &  chanContBitmap, 0);
    sendOutSysex(ciDetails.umpGroup, sysexBuffer, len);

    if(
        (MDC & 0b1) &&
        (chanContBitmap & 0b10) &&
        (midiChannel == ciDetails.deviceId || ciDetails.deviceId == 0x7f)
        ){
        
        sendControlChange(7, volume>>3, midiChannel);
        sendControlChange(14, osc1Volume>>3, midiChannel);
        sendControlChange(94, map(osc1Detune, -24, 24, 0, 127), midiChannel);
        sendControlChange(74, map(filterCutoff, 0, 255, 0, 127), midiChannel);
        sendControlChange(73, attackTime>>3, midiChannel);
        sendControlChange(76, decayTime>>3, midiChannel);
        sendControlChange(77, sustainLevel>>3, midiChannel);
        sendControlChange(72, releaseTime>>3, midiChannel);
    }
    if(
        (MDC & 0b1) &&
        (chanContBitmap & 0b10000) &&
        (midiChannel == ciDetails.deviceId  || ciDetails.deviceId == 0x7f)
        ){
        sendProgramChange((uint8_t)patchLoaded,midiChannel);
    }
    len = CIMessage::sendPIMMReportEnd(sysexBuffer, MIDICI_MESSAGEFORMATVERSION, ciDetails.localMUID, ciDetails.remoteMUID, ciDetails.deviceId);
    sendOutSysex(ciDetails.umpGroup, sysexBuffer, len);
}

```

#### inline void setRecvPIMMReportReply(PIMMReportReplyCallback)
See _setRecvPIMMReport_ for the callback structure

#### inline void setRecvPIMMEnd(void (\*fptr)(MIDICI ciDetails))<|MERGE_RESOLUTION|>--- conflicted
+++ resolved
@@ -269,15 +269,9 @@
 #### inline void setRecvPEGetInquiry(PEGetInquiryCallback)
 This callback is triggered upon receiving an Inquiry: Get Property Data message.
 ```c++
-<<<<<<< HEAD
-void PEGetInquiryCallback( struct MIDICI ciDetails, struct peHeader requestDetails){
-  printf("->PE GET Inquiry: remote MUID %d request Id %s Resource %s resId %s", ciDetails.remoteMUID, 
-         ciDetails.requestId, requestDetails.resource.c_str(), requestDetails.resId.c_str());
-=======
 void PEGetInquiryCallback( struct MIDICI ciDetails, std::string header){
   printf("->PE GET Inquiry: remote MUID %d header %s", ciDetails.remoteMUID, 
          ciDetails.requestId, header.c_str());
->>>>>>> 02ffedeb
   
   if (header.contains("LocalOn")){
 	string header = "{\"status\":200}";
